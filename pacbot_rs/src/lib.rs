--- conflicted
+++ resolved
@@ -11,25 +11,18 @@
 
 use pyo3::prelude::*;
 
-<<<<<<< HEAD
-use game_state::GameState;
-use particle_filter::ParticleFilter;
-=======
 use mcts::MCTSContext;
 
 use game_state::{env::PacmanGym, GameState};
->>>>>>> 95465ab5
+use particle_filter::ParticleFilter;
 
 /// A Python module containing Rust implementations of the PacBot environment.
 #[pymodule]
 fn pacbot_rs(_py: Python, m: &PyModule) -> PyResult<()> {
     m.add_class::<GameState>()?;
-<<<<<<< HEAD
     m.add_class::<ParticleFilter>()?;
-=======
     m.add_class::<PacmanGym>()?;
     m.add_class::<MCTSContext>()?;
->>>>>>> 95465ab5
     m.add_function(wrap_pyfunction!(observations::create_obs_semantic, m)?)?;
     m.add_function(wrap_pyfunction!(heuristic_values::get_heuristic_value, m)?)?;
     m.add_function(wrap_pyfunction!(
